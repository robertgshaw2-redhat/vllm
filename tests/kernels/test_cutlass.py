--- conflicted
+++ resolved
@@ -2,12 +2,7 @@
 
 Run `pytest tests/kernels/test_cutlass.py`.
 """
-<<<<<<< HEAD
-import random
-from typing import Optional, Type
-=======
 from typing import Type
->>>>>>> ce69f7f7
 
 import pytest
 import torch
@@ -52,24 +47,6 @@
     return to_int8(torch.rand(shape, device=device) * 255 - 128)
 
 
-<<<<<<< HEAD
-def baseline_scaled_mm(a: torch.Tensor,
-                       b: torch.Tensor,
-                       scale_a: torch.Tensor,
-                       scale_b: torch.Tensor,
-                       out_dtype: Type[torch.dtype],
-                       bias: Optional[torch.Tensor] = None) -> torch.Tensor:
-    print(a.shape, b.shape, scale_a.shape, scale_b.shape)
-    output = (scale_a * (scale_b * (torch.mm(
-        a.to(dtype=torch.float32), b.to(dtype=torch.float32))))).to(out_dtype)
-    if bias is not None:
-        output = output + bias
-
-    return output
-
-
-=======
->>>>>>> ce69f7f7
 def cutlass_fp8_gemm_helper(m: int,
                             n: int,
                             k: int,
