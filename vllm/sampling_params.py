# SPDX-License-Identifier: Apache-2.0
"""Sampling parameters for text generation."""
import copy
from dataclasses import dataclass
from enum import Enum, IntEnum
from functools import cached_property
from typing import Annotated, Any, Optional, Union

import msgspec
from pydantic import BaseModel
from typing_extensions import deprecated

from vllm.logger import init_logger
from vllm.logits_process import LogitsProcessor
from vllm.transformers_utils.tokenizer import AnyTokenizer
from vllm.transformers_utils.tokenizers.mistral import MistralTokenizer

logger = init_logger(__name__)

_SAMPLING_EPS = 1e-5
_MAX_TEMP = 1e-2


class SamplingType(IntEnum):
    GREEDY = 0
    RANDOM = 1
    RANDOM_SEED = 2


# TODO(rob): make this per connector
class KVTransferParams(
        msgspec.Struct,
        omit_defaults=True,  # type: ignore[call-arg]
        # required for @cached_property.
        dict=True):
    # TODO(rob): we can handle xPyD and direct KV block Xfer
    remote_engine_id: Optional[str] = None
    remote_block_ids: Optional[list[int]] = None
    do_remote_decode: bool = False
    do_remote_prefill: bool = False

    @staticmethod
    def from_optional(
        do_remote_decode: bool,
        do_remote_prefill: bool,
        remote_engine_id: Optional[str],
        remote_block_ids: Optional[list[int]],
    ) -> Optional["KVTransferParams"]:
        if do_remote_decode and do_remote_prefill:
            raise ValueError(
                "Cannot do both remote prefill and remote decode.")
<<<<<<< HEAD
        elif do_remote_decode or do_remote_prefill:
=======
        if do_remote_decode or do_remote_prefill:
>>>>>>> c90a2c8d
            return KVTransferParams(
                do_remote_decode=do_remote_decode,
                do_remote_prefill=do_remote_prefill,
                remote_engine_id=remote_engine_id,
                remote_block_ids=remote_block_ids,
            )
<<<<<<< HEAD
        else:
            return None
=======
        return None
>>>>>>> c90a2c8d


# maybe make msgspec?
@dataclass
class GuidedDecodingParams:
    """One of these fields will be used to build a logit processor."""
    json: Optional[Union[str, dict]] = None
    regex: Optional[str] = None
    choice: Optional[list[str]] = None
    grammar: Optional[str] = None
    json_object: Optional[bool] = None
    """These are other options that can be set"""
    backend: Optional[str] = None
    backend_was_auto: bool = False
    disable_fallback: bool = False
    disable_any_whitespace: bool = False
    disable_additional_properties: bool = False
    whitespace_pattern: Optional[str] = None
    structural_tag: Optional[str] = None

    @staticmethod
    def from_optional(
        json: Optional[Union[dict, BaseModel, str]] = None,
        regex: Optional[str] = None,
        choice: Optional[list[str]] = None,
        grammar: Optional[str] = None,
        json_object: Optional[bool] = None,
        backend: Optional[str] = None,
        whitespace_pattern: Optional[str] = None,
        structural_tag: Optional[str] = None,
    ) -> Optional["GuidedDecodingParams"]:
        if all(arg is None for arg in (json, regex, choice, grammar,
                                       json_object, structural_tag)):
            return None
        # Extract json schemas from pydantic models
        if isinstance(json, (BaseModel, type(BaseModel))):
            json = json.model_json_schema()
        return GuidedDecodingParams(
            json=json,
            regex=regex,
            choice=choice,
            grammar=grammar,
            json_object=json_object,
            backend=backend,
            whitespace_pattern=whitespace_pattern,
            structural_tag=structural_tag,
        )

    def __post_init__(self):
        """Validate that some fields are mutually exclusive."""
        guide_count = sum([
            self.json is not None, self.regex is not None, self.choice
            is not None, self.grammar is not None, self.json_object is not None
        ])
        if guide_count > 1:
            raise ValueError(
                "You can only use one kind of guided decoding but multiple are "
                f"specified: {self.__dict__}")

        if self.backend is not None and ":" in self.backend:
            self._extract_backend_options()

    @deprecated(
        "Passing guided decoding backend options inside backend in the format "
        "'backend:...' is deprecated. This will be removed in v0.10.0. Please "
        "use the dedicated arguments '--disable-fallback', "
        "'--disable-any-whitespace' and '--disable-additional-properties' "
        "instead.")
    def _extract_backend_options(self):
        """Extract backend options from the backend string."""
        assert isinstance(self.backend, str)
        self.backend, options = self.backend.split(":")
        options_set = set(options.strip().split(","))
        if "no-fallback" in options_set:
            self.disable_fallback = True
        if "disable-any-whitespace" in options_set:
            self.disable_any_whitespace = True
        if "no-additional-properties" in options_set:
            self.disable_additional_properties = True


class RequestOutputKind(Enum):
    # Return entire output so far in every RequestOutput
    CUMULATIVE = 0
    # Return only deltas in each RequestOutput
    DELTA = 1
    # Do not return intermediate RequestOutput
    FINAL_ONLY = 2


class SamplingParams(
        msgspec.Struct,
        omit_defaults=True,  # type: ignore[call-arg]
        # required for @cached_property.
        dict=True):  # type: ignore[call-arg]
    """Sampling parameters for text generation.

    Overall, we follow the sampling parameters from the OpenAI text completion
    API (https://platform.openai.com/docs/api-reference/completions/create).
    In addition, we support beam search, which is not supported by OpenAI.

    Args:
        n: Number of output sequences to return for the given prompt.
        best_of: Number of output sequences that are generated from the prompt.
            From these `best_of` sequences, the top `n` sequences are returned.
            `best_of` must be greater than or equal to `n`. By default,
            `best_of` is set to `n`. Warning, this is only supported in V0.
        presence_penalty: Float that penalizes new tokens based on whether they
            appear in the generated text so far. Values > 0 encourage the model
            to use new tokens, while values < 0 encourage the model to repeat
            tokens.
        frequency_penalty: Float that penalizes new tokens based on their
            frequency in the generated text so far. Values > 0 encourage the
            model to use new tokens, while values < 0 encourage the model to
            repeat tokens.
        repetition_penalty: Float that penalizes new tokens based on whether
            they appear in the prompt and the generated text so far. Values > 1
            encourage the model to use new tokens, while values < 1 encourage
            the model to repeat tokens.
        temperature: Float that controls the randomness of the sampling. Lower
            values make the model more deterministic, while higher values make
            the model more random. Zero means greedy sampling.
        top_p: Float that controls the cumulative probability of the top tokens
            to consider. Must be in (0, 1]. Set to 1 to consider all tokens.
        top_k: Integer that controls the number of top tokens to consider. Set
            to -1 to consider all tokens.
        min_p: Float that represents the minimum probability for a token to be
            considered, relative to the probability of the most likely token.
            Must be in [0, 1]. Set to 0 to disable this.
        seed: Random seed to use for the generation.
        stop: list of strings that stop the generation when they are generated.
            The returned output will not contain the stop strings.
        stop_token_ids: list of tokens that stop the generation when they are
            generated. The returned output will contain the stop tokens unless
            the stop tokens are special tokens.
        bad_words: list of words that are not allowed to be generated.
            More precisely, only the last token of a corresponding
            token sequence is not allowed when the next generated token
            can complete the sequence.
        include_stop_str_in_output: Whether to include the stop strings in
            output text. Defaults to False.
        ignore_eos: Whether to ignore the EOS token and continue generating
            tokens after the EOS token is generated.
        max_tokens: Maximum number of tokens to generate per output sequence.
        min_tokens: Minimum number of tokens to generate per output sequence
            before EOS or stop_token_ids can be generated
        logprobs: Number of log probabilities to return per output token.
            When set to None, no probability is returned. If set to a non-None
            value, the result includes the log probabilities of the specified
            number of most likely tokens, as well as the chosen tokens.
            Note that the implementation follows the OpenAI API: The API will
            always return the log probability of the sampled token, so there
            may be up to `logprobs+1` elements in the response.
        prompt_logprobs: Number of log probabilities to return per prompt token.
        detokenize: Whether to detokenize the output. Defaults to True.
        skip_special_tokens: Whether to skip special tokens in the output.
        spaces_between_special_tokens: Whether to add spaces between special
            tokens in the output.  Defaults to True.
        logits_processors: list of functions that modify logits based on
            previously generated tokens, and optionally prompt tokens as
            a first argument.
        truncate_prompt_tokens: If set to -1, will use the truncation size
            supported by the model. If set to an integer k, will use only
            the last k tokens from the prompt (i.e., left truncation).
            Defaults to None (i.e., no truncation).
        guided_decoding: If provided, the engine will construct a guided
            decoding logits processor from these parameters. Defaults to None.
        logit_bias: If provided, the engine will construct a logits processor
            that applies these logit biases. Defaults to None.
        allowed_token_ids: If provided, the engine will construct a logits
            processor which only retains scores for the given token ids.
            Defaults to None.
        extra_args: Arbitrary additional args, that can be used by custom
            sampling implementations. Not used by any in-tree sampling
            implementations.
    """

    n: int = 1
    best_of: Optional[int] = None
    _real_n: Optional[int] = None
    presence_penalty: float = 0.0
    frequency_penalty: float = 0.0
    repetition_penalty: float = 1.0
    temperature: float = 1.0
    top_p: float = 1.0
    top_k: int = -1
    min_p: float = 0.0
    seed: Optional[int] = None
    stop: Optional[Union[str, list[str]]] = None
    stop_token_ids: Optional[list[int]] = None
    ignore_eos: bool = False
    max_tokens: Optional[int] = 16
    min_tokens: int = 0
    logprobs: Optional[int] = None
    prompt_logprobs: Optional[int] = None
    # NOTE: This parameter is only exposed at the engine level for now.
    # It is not exposed in the OpenAI API server, as the OpenAI API does
    # not support returning only a list of token IDs.
    detokenize: bool = True
    skip_special_tokens: bool = True
    spaces_between_special_tokens: bool = True
    # Optional[list[LogitsProcessor]] type. We use Any here because
    # Optional[list[LogitsProcessor]] type is not supported by msgspec.
    logits_processors: Optional[Any] = None
    include_stop_str_in_output: bool = False
    truncate_prompt_tokens: Optional[Annotated[int, msgspec.Meta(ge=1)]] = None
    output_kind: RequestOutputKind = RequestOutputKind.CUMULATIVE

    # The below fields are not supposed to be used as an input.
    # They are set in post_init.
    output_text_buffer_length: int = 0
    _all_stop_token_ids: set[int] = msgspec.field(default_factory=set)

    # Fields used to construct logits processors
    guided_decoding: Optional[GuidedDecodingParams] = None
    logit_bias: Optional[dict[int, float]] = None
    allowed_token_ids: Optional[list[int]] = None
    extra_args: Optional[dict[str, Any]] = None

    # Fields used for bad words
    bad_words: Optional[list[str]] = None
    _bad_words_token_ids: Optional[list[list[int]]] = None

    # Fields used for KVTransfer in disaggregated serving.
    kv_transfer_params: Optional[KVTransferParams] = None

    @staticmethod
    def from_optional(
        n: Optional[int] = 1,
        best_of: Optional[int] = None,
        presence_penalty: Optional[float] = 0.0,
        frequency_penalty: Optional[float] = 0.0,
        repetition_penalty: Optional[float] = 1.0,
        temperature: Optional[float] = 1.0,
        top_p: Optional[float] = 1.0,
        top_k: int = -1,
        min_p: float = 0.0,
        seed: Optional[int] = None,
        stop: Optional[Union[str, list[str]]] = None,
        stop_token_ids: Optional[list[int]] = None,
        bad_words: Optional[list[str]] = None,
        include_stop_str_in_output: bool = False,
        ignore_eos: bool = False,
        max_tokens: Optional[int] = 16,
        min_tokens: int = 0,
        logprobs: Optional[int] = None,
        prompt_logprobs: Optional[int] = None,
        detokenize: bool = True,
        skip_special_tokens: bool = True,
        spaces_between_special_tokens: bool = True,
        logits_processors: Optional[list[LogitsProcessor]] = None,
        truncate_prompt_tokens: Optional[Annotated[int,
                                                   msgspec.Meta(ge=1)]] = None,
        output_kind: RequestOutputKind = RequestOutputKind.CUMULATIVE,
        guided_decoding: Optional[GuidedDecodingParams] = None,
        logit_bias: Optional[Union[dict[int, float], dict[str, float]]] = None,
        allowed_token_ids: Optional[list[int]] = None,
        kv_transfer_params: Optional[KVTransferParams] = None,
        extra_args: Optional[dict[str, Any]] = None,
    ) -> "SamplingParams":
        if logit_bias is not None:
            # Convert token_id to integer
            # Clamp the bias between -100 and 100 per OpenAI API spec
            logit_bias = {
                int(token): min(100.0, max(-100.0, bias))
                for token, bias in logit_bias.items()
            }

        return SamplingParams(
            n=1 if n is None else n,
            best_of=best_of,
            presence_penalty=0.0
            if presence_penalty is None else presence_penalty,
            frequency_penalty=0.0
            if frequency_penalty is None else frequency_penalty,
            repetition_penalty=1.0
            if repetition_penalty is None else repetition_penalty,
            temperature=1.0 if temperature is None else temperature,
            top_p=1.0 if top_p is None else top_p,
            top_k=top_k,
            min_p=min_p,
            seed=seed,
            stop=stop,
            stop_token_ids=stop_token_ids,
            bad_words=bad_words,
            include_stop_str_in_output=include_stop_str_in_output,
            ignore_eos=ignore_eos,
            max_tokens=max_tokens,
            min_tokens=min_tokens,
            logprobs=logprobs,
            prompt_logprobs=prompt_logprobs,
            detokenize=detokenize,
            skip_special_tokens=skip_special_tokens,
            spaces_between_special_tokens=spaces_between_special_tokens,
            logits_processors=logits_processors,
            truncate_prompt_tokens=truncate_prompt_tokens,
            output_kind=output_kind,
            guided_decoding=guided_decoding,
            logit_bias=logit_bias,
            allowed_token_ids=allowed_token_ids,
            kv_transfer_params=kv_transfer_params,
            extra_args=extra_args,
        )

    def __post_init__(self) -> None:
        # how we deal with `best_of``:
        # if `best_of`` is not set, we default to `n`;
        # if `best_of`` is set, we set `n`` to `best_of`,
        # and set `_real_n`` to the original `n`.
        # when we return the result, we will check
        # if we need to return `n` or `_real_n` results
        if self.best_of:
            if self.best_of < self.n:
                raise ValueError(
                    f"best_of must be greater than or equal to n, "
                    f"got n={self.n} and best_of={self.best_of}.")
            if not self._real_n:
                self._real_n = self.n
                self.n = self.best_of

        if 0 < self.temperature < _MAX_TEMP:
            logger.warning(
                "temperature %s is less than %s, which may cause numerical "
                "errors nan or inf in tensors. We have maxed it out to %s.",
                self.temperature, _MAX_TEMP, _MAX_TEMP)
            self.temperature = max(self.temperature, _MAX_TEMP)

        if self.seed == -1:
            self.seed = None

        if self.stop is None:
            self.stop = []
        elif isinstance(self.stop, str):
            self.stop = [self.stop]

        if self.stop_token_ids is None:
            self.stop_token_ids = []

        if self.bad_words is None:
            self.bad_words = []

        if self.logprobs is True:
            self.logprobs = 1

        if self.prompt_logprobs is True:
            self.prompt_logprobs = 1

        # Number of characters to hold back for stop string evaluation
        # until sequence is finished.
        if self.stop and not self.include_stop_str_in_output:
            self.output_text_buffer_length = max(len(s) for s in self.stop) - 1

        self._verify_args()

        if self.temperature < _SAMPLING_EPS:
            # Zero temperature means greedy sampling.
            self.top_p = 1.0
            self.top_k = -1
            self.min_p = 0.0
            self._verify_greedy_sampling()

        # eos_token_id is added to this by the engine
        self._all_stop_token_ids.update(self.stop_token_ids)

    def _verify_args(self) -> None:
        if not isinstance(self.n, int):
            raise ValueError(f"n must be an int, but is of "
                             f"type {type(self.n)}")
        if self.n < 1:
            raise ValueError(f"n must be at least 1, got {self.n}.")
        if not -2.0 <= self.presence_penalty <= 2.0:
            raise ValueError("presence_penalty must be in [-2, 2], got "
                             f"{self.presence_penalty}.")
        if not -2.0 <= self.frequency_penalty <= 2.0:
            raise ValueError("frequency_penalty must be in [-2, 2], got "
                             f"{self.frequency_penalty}.")
        if self.repetition_penalty <= 0.0:
            raise ValueError(
                "repetition_penalty must be greater than zero, got "
                f"{self.repetition_penalty}.")
        if self.temperature < 0.0:
            raise ValueError(
                f"temperature must be non-negative, got {self.temperature}.")
        if not 0.0 < self.top_p <= 1.0:
            raise ValueError(f"top_p must be in (0, 1], got {self.top_p}.")
        if self.top_k < -1 or self.top_k == 0:
            raise ValueError(f"top_k must be -1 (disable), or at least 1, "
                             f"got {self.top_k}.")
        if not isinstance(self.top_k, int):
            raise TypeError(
                f"top_k must be an integer, got {type(self.top_k).__name__}")
        if not 0.0 <= self.min_p <= 1.0:
            raise ValueError("min_p must be in [0, 1], got "
                             f"{self.min_p}.")
        if self.max_tokens is not None and self.max_tokens < 1:
            raise ValueError(
                f"max_tokens must be at least 1, got {self.max_tokens}.")
        if self.min_tokens < 0:
            raise ValueError(f"min_tokens must be greater than or equal to 0, "
                             f"got {self.min_tokens}.")
        if self.max_tokens is not None and self.min_tokens > self.max_tokens:
            raise ValueError(
                f"min_tokens must be less than or equal to "
                f"max_tokens={self.max_tokens}, got {self.min_tokens}.")
        if self.logprobs is not None and self.logprobs < 0:
            raise ValueError(
                f"logprobs must be non-negative, got {self.logprobs}.")
        if self.prompt_logprobs is not None and self.prompt_logprobs < 0:
            raise ValueError(f"prompt_logprobs must be non-negative, got "
                             f"{self.prompt_logprobs}.")
        if (self.truncate_prompt_tokens is not None
                and self.truncate_prompt_tokens < 1):
            raise ValueError(f"truncate_prompt_tokens must be >= 1, "
                             f"got {self.truncate_prompt_tokens}")
        assert isinstance(self.stop_token_ids, list)
        if not all(isinstance(st_id, int) for st_id in self.stop_token_ids):
            raise ValueError(f"stop_token_ids must contain only integers, "
                             f"got {self.stop_token_ids}.")
        assert isinstance(self.stop, list)
        if any(not stop_str for stop_str in self.stop):
            raise ValueError("stop cannot contain an empty string.")
        if self.stop and not self.detokenize:
            raise ValueError(
                "stop strings are only supported when detokenize is True. "
                "Set detokenize=True to use stop.")
        if self.best_of != self._real_n and self.output_kind == (
                RequestOutputKind.DELTA):
            raise ValueError("best_of must equal n to use output_kind=DELTA")

    def _verify_greedy_sampling(self) -> None:
        if self.n > 1:
            raise ValueError("n must be 1 when using greedy sampling, "
                             f"got {self.n}.")

    def update_from_generation_config(
            self,
            generation_config: dict[str, Any],
            model_eos_token_id: Optional[int] = None) -> None:
        """Update if there are non-default values from generation_config"""

        if model_eos_token_id is not None:
            # Add the eos token id into the sampling_params to support
            # min_tokens processing.
            self._all_stop_token_ids.add(model_eos_token_id)

        # Update eos_token_id for generation
        if (eos_ids := generation_config.get("eos_token_id")) is not None:
            # it can be either int or list of int
            eos_ids = {eos_ids} if isinstance(eos_ids, int) else set(eos_ids)
            if model_eos_token_id is not None:
                # We don't need to include the primary eos_token_id in
                # stop_token_ids since it's handled separately for stopping
                # purposes.
                eos_ids.discard(model_eos_token_id)
            if eos_ids:
                self._all_stop_token_ids.update(eos_ids)
                if not self.ignore_eos:
                    eos_ids.update(self.stop_token_ids)
                    self.stop_token_ids = list(eos_ids)

    def update_from_tokenizer(self, tokenizer: AnyTokenizer) -> None:
        if not self.bad_words:
            return
        self._bad_words_token_ids = []
        for bad_word in self.bad_words:
            # To prohibit words both at the beginning
            # and in the middle of text
            # (related to add_prefix_space tokenizer parameter)
            for add_prefix_space in [False, True]:
                prefix = " " if add_prefix_space else ""
                prompt = prefix + bad_word.lstrip()

                if isinstance(tokenizer, MistralTokenizer):
                    # Mistral tokenizers should not add special tokens
                    prompt_token_ids = tokenizer.encode(text=prompt)
                else:
                    prompt_token_ids = tokenizer.encode(
                        text=prompt, add_special_tokens=False)

                # If no space at the beginning
                # or if prefix space produces a new word token
                if (not add_prefix_space) or (
                        add_prefix_space and prompt_token_ids[0]
                        != self._bad_words_token_ids[-1][0]
                        and len(prompt_token_ids) == len(
                            self._bad_words_token_ids[-1])):
                    self._bad_words_token_ids.append(prompt_token_ids)

        invalid_token_ids = [
            token_id for bad_words_token_ids in self._bad_words_token_ids
            for token_id in bad_words_token_ids
            if token_id < 0 or token_id > tokenizer.max_token_id
        ]
        if len(invalid_token_ids) > 0:
            raise ValueError(
                f"The model vocabulary size is {tokenizer.max_token_id+1},"
                f" but the following tokens"
                f" were specified as bad: {invalid_token_ids}."
                f" All token id values should be integers satisfying:"
                f" 0 <= token_id <= {tokenizer.max_token_id}.")

    @cached_property
    def sampling_type(self) -> SamplingType:
        if self.temperature < _SAMPLING_EPS:
            return SamplingType.GREEDY
        if self.seed is not None:
            return SamplingType.RANDOM_SEED
        return SamplingType.RANDOM

    @property
    def all_stop_token_ids(self) -> set[int]:
        return self._all_stop_token_ids

    @property
    def bad_words_token_ids(self) -> Optional[list[list[int]]]:
        # For internal use only. Backward compatibility not guaranteed
        return self._bad_words_token_ids

    def clone(self) -> "SamplingParams":
        """Deep copy, but maybe not the LogitsProcessor objects.

        LogitsProcessor objects may contain an arbitrary, nontrivial amount of
        data that is expensive to copy. However, if not copied, the processor
        needs to support parallel decoding for multiple sequences
        See https://github.com/vllm-project/vllm/issues/3087
        """

        logit_processor_refs = None if self.logits_processors is None else {
            id(lp): lp.clone() if hasattr(lp, 'clone') else lp
            for lp in self.logits_processors
        }
        return copy.deepcopy(self, memo=logit_processor_refs)

    def __repr__(self) -> str:
        return (
            f"SamplingParams(n={self.n}, "
            f"presence_penalty={self.presence_penalty}, "
            f"frequency_penalty={self.frequency_penalty}, "
            f"repetition_penalty={self.repetition_penalty}, "
            f"temperature={self.temperature}, "
            f"top_p={self.top_p}, "
            f"top_k={self.top_k}, "
            f"min_p={self.min_p}, "
            f"seed={self.seed}, "
            f"stop={self.stop}, "
            f"stop_token_ids={self.stop_token_ids}, "
            f"bad_words={self.bad_words}, "
            f"include_stop_str_in_output={self.include_stop_str_in_output}, "
            f"ignore_eos={self.ignore_eos}, "
            f"max_tokens={self.max_tokens}, "
            f"min_tokens={self.min_tokens}, "
            f"logprobs={self.logprobs}, "
            f"prompt_logprobs={self.prompt_logprobs}, "
            f"skip_special_tokens={self.skip_special_tokens}, "
            "spaces_between_special_tokens="
            f"{self.spaces_between_special_tokens}, "
            f"truncate_prompt_tokens={self.truncate_prompt_tokens}, "
            f"guided_decoding={self.guided_decoding}, "
            f"extra_args={self.extra_args})")


class BeamSearchParams(
        msgspec.Struct,
        omit_defaults=True,  # type: ignore[call-arg]
        # required for @cached_property.
        dict=True):  # type: ignore[call-arg]
    """Beam search parameters for text generation."""
    beam_width: int
    max_tokens: int
    ignore_eos: bool = False
    temperature: float = 0.0
    length_penalty: float = 1.0
    include_stop_str_in_output: bool = False<|MERGE_RESOLUTION|>--- conflicted
+++ resolved
@@ -49,23 +49,14 @@
         if do_remote_decode and do_remote_prefill:
             raise ValueError(
                 "Cannot do both remote prefill and remote decode.")
-<<<<<<< HEAD
-        elif do_remote_decode or do_remote_prefill:
-=======
         if do_remote_decode or do_remote_prefill:
->>>>>>> c90a2c8d
             return KVTransferParams(
                 do_remote_decode=do_remote_decode,
                 do_remote_prefill=do_remote_prefill,
                 remote_engine_id=remote_engine_id,
                 remote_block_ids=remote_block_ids,
             )
-<<<<<<< HEAD
-        else:
-            return None
-=======
         return None
->>>>>>> c90a2c8d
 
 
 # maybe make msgspec?
