--- conflicted
+++ resolved
@@ -31,6 +31,7 @@
 
 __all__ = [
     "CompressedTensorsMoEMethod", "CompressedTensorsW8A8Fp8MoEMethod",
+    "CompressedTensorsW8A8Fp8MoECutlassMethod",
     "CompressedTensorsW8A8Fp8MoECutlassMethod",
     "CompressedTensorsWNA16MoEMethod"
 ]
@@ -268,7 +269,6 @@
         self.input_quant = self.quant_config.target_scheme_map["Linear"].get(
             "input_activations")
 
-<<<<<<< HEAD
         per_tensor = (self.weight_quant.strategy == QuantizationStrategy.TENSOR
                       and self.input_quant.strategy
                       == QuantizationStrategy.TENSOR)
@@ -286,16 +286,6 @@
             raise ValueError(
                 "For FP8 Fused MoE layer, we require either per tensor or "
                 "channelwise, dynamic per token quantization.")
-=======
-        if not (self.weight_quant.strategy == QuantizationStrategy.TENSOR
-                and self.input_quant.strategy == QuantizationStrategy.TENSOR):
-            raise ValueError(
-                "For FP8 Fused MoE layers, only per-tensor scales "
-                "for weights and activations are supported. Found "
-                f"{self.weight_quant}, {self.input_quant}")
-
-        self.static_input_scales = not self.input_quant.dynamic
->>>>>>> 9239bf71
 
     def create_weights(self, layer: torch.nn.Module, num_experts: int,
                        hidden_size: int, intermediate_size_per_partition: int,
@@ -323,7 +313,6 @@
         set_weight_attrs(w2_weight, extra_weight_attrs)
 
         # WEIGHT_SCALES
-<<<<<<< HEAD
         if self.weight_quant.strategy == QuantizationStrategy.TENSOR:
             # Allocate 2 scales for w1 and w3 respectively.
             # They are combined to a single scale after weight loading.
@@ -358,26 +347,6 @@
                 {"quant_method": FusedMoeWeightScaleSupported.CHANNEL.value})
             set_weight_attrs(w13_weight_scale, extra_weight_attrs)
             set_weight_attrs(w2_weight_scale, extra_weight_attrs)
-=======
-        # Allocate 2 scales for w1 and w3 respectively.
-        # They will be combined to a single scale after weight loading.
-        w13_weight_scale = torch.nn.Parameter(torch.ones(num_experts,
-                                                         2,
-                                                         dtype=torch.float32),
-                                              requires_grad=False)
-        layer.register_parameter("w13_weight_scale", w13_weight_scale)
-
-        w2_weight_scale = torch.nn.Parameter(torch.ones(num_experts,
-                                                        dtype=torch.float32),
-                                             requires_grad=False)
-        layer.register_parameter("w2_weight_scale", w2_weight_scale)
-        # Add the quantization method used (per tensor/grouped/channel)
-        # to ensure the weight scales are loaded in properly
-        extra_weight_attrs.update(
-            {"quant_method": FusedMoeWeightScaleSupported.TENSOR.value})
-        set_weight_attrs(w13_weight_scale, extra_weight_attrs)
-        set_weight_attrs(w2_weight_scale, extra_weight_attrs)
->>>>>>> 9239bf71
 
         # INPUT_SCALES
         if self.static_input_scales:
@@ -419,10 +388,7 @@
         # Fp8 moe kernels require a single activation scale.
         # We take the max of all the scales in case they differ.
         if self.static_input_scales:
-<<<<<<< HEAD
             assert self.input_quant.strategy == QuantizationStrategy.TENSOR
-=======
->>>>>>> 9239bf71
             if (layer.w13_input_scale is None or layer.w2_input_scale is None):
                 raise ValueError(
                     "QuantConfig has static quantization, but found "
@@ -438,7 +404,6 @@
             layer.w2_input_scale = torch.nn.Parameter(
                 layer.w2_input_scale.max(), requires_grad=False)
 
-<<<<<<< HEAD
         # For Per-TENSOR case, Fp8 moe kernel needs single weight scale
         # for w13 per expert. Use max then dequant and requant each expert.
         if self.weight_quant.strategy == QuantizationStrategy.TENSOR:
@@ -458,26 +423,6 @@
                     start += shard_size
             layer.w13_weight_scale = torch.nn.Parameter(max_w13_scales,
                                                         requires_grad=False)
-=======
-        # Fp8 moe kernel needs single weight scale for w13 per expert.
-        # We take the max then dequant and requant each expert.
-        assert layer.w13_weight_scale is not None
-        shard_size = layer.intermediate_size_per_partition
-        max_w13_scales = layer.w13_weight_scale.max(dim=1).values
-        for expert_id in range(layer.local_num_experts):
-            start = 0
-            for shard_id in range(2):
-                dq_weight = per_tensor_dequantize(
-                    layer.w13_weight[expert_id][start:start + shard_size, :],
-                    layer.w13_weight_scale[expert_id][shard_id])
-                layer.w13_weight[expert_id][
-                    start:start + shard_size, :], _ = ops.scaled_fp8_quant(
-                        dq_weight, max_w13_scales[expert_id])
-                start += shard_size
-
-        layer.w13_weight_scale = torch.nn.Parameter(max_w13_scales,
-                                                    requires_grad=False)
->>>>>>> 9239bf71
 
     def apply(
         self,
