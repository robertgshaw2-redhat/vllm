--- conflicted
+++ resolved
@@ -42,17 +42,6 @@
         self.max_num_generation_tokens = 0
         self.cached_child_sampling_params = None
 
-<<<<<<< HEAD
-    @classmethod
-    def from_params(
-        cls,
-        request_id: str,
-        params: SamplingParams,
-    ) -> Optional['ParentRequest']:
-        return cls(request_id, params) if params.n > 1 else None
-
-=======
->>>>>>> cfbb8c93
     def _get_child_sampling_params(
         self,
         index: int,
