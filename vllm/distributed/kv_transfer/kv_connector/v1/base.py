--- conflicted
+++ resolved
@@ -47,27 +47,6 @@
     WORKER = 1
 
 
-<<<<<<< HEAD
-class KVTransferParams:
-    """
-    Abstract KVTransferParams used to send KVTransfer
-    parameters between instances of vLLM.
-    
-    Specific instances of KVConnector customize this
-    method for serializing / deserializing msgs sent
-    via the HTTP protocol.
-    """
-
-    @staticmethod
-    def from_raw_dict(
-            raw_dict: Optional[dict[str,
-                                    Any]]) -> Optional["KVTransferParams"]:
-        return None
-
-
-=======
-@dataclass
->>>>>>> 59dd311c
 class KVConnectorMetadata:
     """
     Abstract Metadata used to communicate between the
