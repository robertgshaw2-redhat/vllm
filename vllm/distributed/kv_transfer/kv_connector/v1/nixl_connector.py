# SPDX-License-Identifier: Apache-2.0
# SPDX-FileCopyrightText: Copyright contributors to the vLLM project
import contextlib
import math
import threading
import time
import uuid
from collections import defaultdict
from collections.abc import Iterator
from dataclasses import dataclass
from typing import TYPE_CHECKING, Any, Optional

import msgspec
import torch
import zmq

from vllm import envs
from vllm.config import VllmConfig
from vllm.distributed.kv_transfer.kv_connector.v1.base import (
    KVConnectorBase_V1, KVConnectorMetadata, KVConnectorRole)
from vllm.distributed.parallel_state import (
    get_tensor_model_parallel_rank, get_tensor_model_parallel_world_size,
    get_tp_group)
from vllm.logger import init_logger
from vllm.utils import make_zmq_path, make_zmq_socket, round_down
from vllm.v1.core.sched.output import SchedulerOutput
from vllm.v1.request import RequestStatus

if TYPE_CHECKING:
    from vllm.attention.backends.abstract import AttentionMetadata
    from vllm.forward_context import ForwardContext
    from vllm.v1.core.kv_cache_manager import KVCacheBlocks
    from vllm.v1.request import Request

Transfer = tuple[int, float]  # (xfer_handle, start_time)
GET_META_MSG = b"get_meta_msg"

logger = init_logger(__name__)

# Lazy import nixl_wrapper to avoid loading nixl_bindings if nixl is not used
try:
    from nixl._api import nixl_agent as NixlWrapper
    logger.info("NIXL is available")
except ImportError:
    logger.warning("NIXL is not available")
    NixlWrapper = None


class NixlAgentMetadata(
        msgspec.Struct,
        omit_defaults=True,  # type: ignore[call-arg]
        # required for @cached_property.
        dict=True):
    engine_id: str
    agent_metadata: bytes
    kv_caches_base_addr: list[int]
    num_blocks: int
    tp_size: int
    block_len: int


@dataclass
class ReqMeta:
    local_block_ids: list[int]
    remote_block_ids: list[int]
    remote_host: str
    remote_port: int
    remote_engine_id: str


class NixlConnectorMetadata(KVConnectorMetadata):

    def __init__(self):
        self.requests: dict[str, ReqMeta] = {}

    def add_new_req(
        self,
        request_id: str,
        local_block_ids: list[int],
        kv_transfer_params: dict[str, Any],
    ):
        self.requests[request_id] = ReqMeta(
            local_block_ids=local_block_ids,
            remote_block_ids=kv_transfer_params["remote_block_ids"],
            remote_engine_id=kv_transfer_params["remote_engine_id"],
            remote_host=kv_transfer_params["remote_host"],
            remote_port=kv_transfer_params["remote_port"],
        )


class NixlConnector(KVConnectorBase_V1):

    def __init__(self, vllm_config: VllmConfig, role: KVConnectorRole):
        assert vllm_config.kv_transfer_config is not None
        self.engine_id = vllm_config.kv_transfer_config.engine_id

        if role == KVConnectorRole.SCHEDULER:
            self.connector_scheduler : Optional[NixlConnectorScheduler] = \
                NixlConnectorScheduler(vllm_config, str(self.engine_id))
            self.connector_worker: Optional[NixlConnectorWorker] = None
        elif role == KVConnectorRole.WORKER:
            self.connector_scheduler = None
            self.connector_worker = NixlConnectorWorker(
                vllm_config, str(self.engine_id))

    ############################################################
    # Scheduler Side Methods
    ############################################################

    def get_num_new_matched_tokens(
            self, request: "Request",
            num_computed_tokens: int) -> tuple[int, bool]:
        assert self.connector_scheduler is not None
        return self.connector_scheduler.get_num_new_matched_tokens(
            request, num_computed_tokens)

    def update_state_after_alloc(self, request: "Request",
                                 blocks: "KVCacheBlocks",
                                 num_external_tokens: int):
        assert self.connector_scheduler is not None
        return self.connector_scheduler.update_state_after_alloc(
            request, blocks, num_external_tokens)

    def build_connector_meta(
        self,
        scheduler_output: SchedulerOutput,
    ) -> KVConnectorMetadata:
        assert self.connector_scheduler is not None
        return self.connector_scheduler.build_connector_meta(scheduler_output)

    def request_finished(
        self,
        request: "Request",
        block_ids: list[int],
    ) -> tuple[bool, Optional[dict[str, Any]]]:
        assert self.connector_scheduler is not None
        return self.connector_scheduler.request_finished(request, block_ids)

    ############################################################
    # Worker Side Methods
    ############################################################
    def register_kv_caches(self, kv_caches: dict[str, torch.Tensor]):
        assert self.connector_worker is not None
        self.connector_worker.register_kv_caches(kv_caches)

    def get_finished(self,
                     finished_req_ids: set[str]) -> tuple[set[str], set[str]]:
        """Get the finished recving and sending requests."""
        assert self.connector_worker is not None
        return self.connector_worker.get_finished()

    def start_load_kv(self, forward_context: "ForwardContext",
                      **kwargs) -> None:
        assert self.connector_worker is not None
        assert isinstance(self._connector_metadata, NixlConnectorMetadata)
        self.connector_worker.start_load_kv(self._connector_metadata)

    def wait_for_layer_load(self, layer_name: str) -> None:
        """NixlConnector does not do layerwise saving."""
        pass

    def save_kv_layer(self, layer_name: str, kv_layer: torch.Tensor,
                      attn_metadata: "AttentionMetadata", **kwargs) -> None:
        """NixlConnector does not save explicitly."""
        pass

    def wait_for_save(self):
        """NixlConnector does not save explicitly."""
        pass


class NixlConnectorScheduler:
    """Implementation of Scheduler side methods"""

    def __init__(self, vllm_config: VllmConfig, engine_id: str):
        self.vllm_config = vllm_config
        self.block_size = vllm_config.cache_config.block_size
        self.engine_id = engine_id
        self.side_channel_host = envs.VLLM_NIXL_SIDE_CHANNEL_HOST
        self.side_channel_port = (
            envs.VLLM_NIXL_SIDE_CHANNEL_PORT +
            vllm_config.parallel_config.data_parallel_rank_local *
            vllm_config.parallel_config.tensor_parallel_size)
        logger.info("Initializing NIXL Scheduler %s", engine_id)

        # Requests that need to start recv.
        # New requests are added by update_state_after_alloc in
        # the scheduler. Used to make metadata passed to Worker.
        self._reqs_need_recv: dict[str, tuple[Request, list[int]]] = {}

    def get_num_new_matched_tokens(
            self, request: "Request",
            num_computed_tokens: int) -> tuple[int, bool]:
        """
        For remote prefill, pull all prompt blocks from remote
        asynchronously relative to engine execution.
        
        Args:
            request (Request): the request object.
            num_computed_tokens (int): the number of locally
                computed tokens for this request
        Returns:
            * the number of tokens that can be loaded from the 
              external KV cache beyond what is already computed.
            * true if the external KV cache tokens will be loaded
              asynchronously (between scheduler steps).
        """

        params = request.kv_transfer_params
        logger.debug(
            "NIXLConnector get_num_new_matched_tokens: "
            "num_computed_tokens=%s, kv_transfer_params=%s",
            num_computed_tokens, params)

        if params is not None and params.get("do_remote_prefill"):
            # Remote prefill: get all prompt blocks from remote.
            assert num_computed_tokens % self.block_size == 0
            rounded_num_prompt_tokens = round_down(
                len(request.prompt_token_ids), self.block_size)
            count = max(rounded_num_prompt_tokens - num_computed_tokens, 0)
            if count > 0:
                return count, True

        # No remote prefill for this request.
        return 0, False

    def update_state_after_alloc(self, request: "Request",
                                 blocks: "KVCacheBlocks",
                                 num_external_tokens: int):

        params = request.kv_transfer_params
        logger.debug(
            "NIXLConnector update_state_after_alloc: "
            "num_external_tokens=%s, kv_transfer_params=%s",
            num_external_tokens, params)

        if params is not None and params.get("do_remote_prefill"):
            if params.get("remote_block_ids"):
                if all(p in params for p in ("remote_engine_id", "remote_host",
                                             "remote_port")):
                    # If remote_blocks and num_external_tokens = 0, we have
                    # a full prefix cache hit on the D worker. We need to call
                    # send_notif in _read_blocks to free the memory on the P.
                    local_block_ids = (blocks.get_unhashed_block_ids()
                                       if num_external_tokens > 0 else [])
                    # Get unhashed blocks to pull from remote.
                    self._reqs_need_recv[request.request_id] = (
                        request, local_block_ids)
                else:
                    logger.warning(
                        "Got invalid KVTransferParams: %s. This "
                        "request will not utilize KVTransfer", params)
            else:
                assert num_external_tokens == 0
            # Only trigger 1 KV transfer per request.
            params["do_remote_prefill"] = False

    def build_connector_meta(
        self,
        scheduler_output: SchedulerOutput,
    ) -> KVConnectorMetadata:
        meta = NixlConnectorMetadata()

        # Loop through scheduled reqs and convert to ReqMeta.
        for req_id, (req, block_ids) in self._reqs_need_recv.items():
            assert req.kv_transfer_params is not None
            meta.add_new_req(
                request_id=req_id,
                local_block_ids=block_ids,
                kv_transfer_params=req.kv_transfer_params,
            )

        # Clear the list once workers start the transfers
        self._reqs_need_recv.clear()

        return meta

    def request_finished(
        self,
        request: "Request",
        block_ids: list[int],
    ) -> tuple[bool, Optional[dict[str, Any]]]:
        """
        Once a request is finished, determine whether request blocks
        should be freed now or will be sent asynchronously and freed later.
        """

        params = request.kv_transfer_params
        logger.debug(
            "NIXLConnector request_finished, request_status=%s, "
            "kv_transfer_params=%s", request.status, params)

        if (params is None or not params.get("do_remote_decode")
                or request.status != RequestStatus.FINISHED_LENGTH_CAPPED):
            return False, None

        # Get computed blocks.
        all_full = request.num_computed_tokens % self.block_size == 0
        computed_block_ids = block_ids if all_full else block_ids[:-1]

        # If prompt < block_size, no xfer so free blocks immediately.
        delay_free_blocks = len(computed_block_ids) > 0

        return delay_free_blocks, dict(
            do_remote_prefill=True,
            do_remote_decode=False,
            remote_block_ids=computed_block_ids,
            remote_engine_id=self.engine_id,
            remote_host=self.side_channel_host,
            remote_port=self.side_channel_port,
        )


class NixlConnectorWorker:
    """Implementation of Worker side methods"""

    def __init__(self, vllm_config: VllmConfig, engine_id: str):
        if NixlWrapper is None:
            logger.error("NIXL is not available")
            raise RuntimeError("NIXL is not available")
        logger.info("Initializing NIXL wrapper")
        logger.info("Initializing NIXL worker %s", engine_id)

        # Config.
        self.vllm_config = vllm_config
        self.block_size = vllm_config.cache_config.block_size

        # Agent.
        self.nixl_wrapper = NixlWrapper(str(uuid.uuid4()), None)
        # Map of engine_id -> {rank0: agent_name0, rank1: agent_name1..}.
        self._remote_agents: dict[str, dict[int, str]] = defaultdict(dict)

        # NIXL handshake port.
        # NOTE(rob): Within a DP group, each DP rank gets its own
        # base port (which is sent in the KVTransferParams).
        # Each TP rank listens/queries on the base_port + tp_rank.
        self.side_channel_port = (
            envs.VLLM_NIXL_SIDE_CHANNEL_PORT +
            vllm_config.parallel_config.data_parallel_rank_local *
            vllm_config.parallel_config.tensor_parallel_size)

        # Metadata.
        self.engine_id = engine_id
        self.tp_rank = get_tensor_model_parallel_rank()
        self.world_size = get_tensor_model_parallel_world_size()
        self.tp_group = get_tp_group()

        # KV Caches and nixl tracking data.
        self.kv_caches: dict[str, torch.Tensor] = {}

        # Map of engine_id -> kv_caches_base_addr. For TP case, each local
        # rank will still only pull from a single remote TP worker.
        self.kv_caches_base_addr: dict[str, list[int]] = {}

        # Number of NIXL regions. Currently one region per cache
        # (so 1 per layer for MLA, otherwise 2 per layer)
        self.num_regions = 0
        self.num_layers = 0

        # nixl_prepped_dlist_handle.
        self.src_xfer_side_handle: int = 0
        # Map of engine_id -> nixl_prepped_dlist_handle (int)].
        self.dst_xfer_side_handles: dict[str, int] = {}

        # Map of engine_id -> num_blocks. All ranks in the same deployment will
        # have the same number of blocks.
        self.dst_num_blocks: dict[str, int] = {}
        self._registered_descs: list[Any] = []

        # In progress transfers.
        # [req_id -> list[handle]]
        self._recving_transfers = defaultdict[str, list[Transfer]](list)

        # Complete transfer tracker. Used by the rank 0 to track finished
        # transactions on ranks 1 to N-1.
        # [req_id -> count]
        self._done_recving_count: defaultdict[str,
                                              int] = defaultdict(lambda: 0)
        self._done_sending_count: defaultdict[str,
                                              int] = defaultdict(lambda: 0)

        # Background thread for establishing new connections.
        self._nixl_handshake_listener_t: Optional[threading.Thread] = None

        self.vllm_config = vllm_config
        self.block_size = vllm_config.cache_config.block_size

        # TODO(mgoin): remove this once we have hybrid memory allocator
        # Optimization for models with local attention (Llama 4)
        # List of block window sizes for each layer for local attention
        self.block_window_per_layer: list[Optional[int]] = []

        self._tp_size: dict[str, int] = {self.engine_id: self.world_size}
        # With heterogeneous TP, P must wait for all assigned D TP workers to
        # finish reading before safely freeing the blocks.
        self.consumer_notification_counts_by_req = defaultdict[str, int](int)

    @staticmethod
    def _nixl_handshake_listener(metadata: NixlAgentMetadata,
                                 ready_event: threading.Event, base_port: int,
                                 tp_rank: int):
        """Background thread for getting new NIXL handshakes."""
        # NOTE(rob): this is a simple implementation. We will move
        # to a better approach via HTTP endpoint soon.

        encoder = msgspec.msgpack.Encoder()
        encoded_data = encoder.encode(metadata)
        size_in_bytes = len(encoded_data)
        logger.debug("Size of encoded NixlAgentMetadata: %s bytes",
                     str(size_in_bytes))

        # Listen for new requests for metadata.
        host = envs.VLLM_NIXL_SIDE_CHANNEL_HOST
        path = make_zmq_path("tcp", host, base_port + tp_rank)
        logger.debug("Starting listening on path: %s", path)
        with zmq_ctx(zmq.ROUTER, path) as sock:
            ready_event.set()
            while True:
                identity, _, msg = sock.recv_multipart()
                if msg != GET_META_MSG:
                    logger.warning(
                        "Connection listener got unexpected message %s", msg)
                sock.send_multipart((identity, b"", encoded_data))

    def _nixl_handshake(self, host: str, port: int):
        """Do a NIXL handshake with a remote instance."""

        start_time = time.perf_counter()

        # NOTE(rob): we need each rank to have a unique port. This is
        # a hack to keep us moving. We will switch when moving to etcd
        # or where we have a single ZMQ socket in the scheduler.

        def handshake(path: str, rank: int) -> NixlAgentMetadata:
            # Send query for the request.
            with zmq_ctx(zmq.REQ, path) as sock:
                sock.send(GET_META_MSG)
                metadata_bytes = sock.recv()
                decoder = msgspec.msgpack.Decoder(NixlAgentMetadata)
                metadata = decoder.decode(metadata_bytes)
                got_metadata_time = time.perf_counter()

                # Register Remote agent.
                self.add_remote_agent(metadata, rank)
                setup_agent_time = time.perf_counter()

                logger.debug("NIXL handshake: get metadata took: %s",
                             got_metadata_time - start_time)
                logger.debug("NIXL handshake: add agent took: %s",
                             setup_agent_time - got_metadata_time)
                return metadata

        # Handshake with remote agent-rank0 first to get the tp_size of remote
        path = make_zmq_path("tcp", host, port)
        logger.debug("Querying master rank metadata on path: %s", path)
        metadata = handshake(path, 0)

        # Handshake only with the other TP remote the current local rank will
        # pull from. With homogeneous TP it happens to be the same rank_i.
        tp_ratio = self._tp_size[self.engine_id] // metadata.tp_size
        p_remote_rank = self.tp_rank // tp_ratio
        if p_remote_rank > 0:
            path = make_zmq_path("tcp", host, port + p_remote_rank)
            logger.debug("Querying metadata on path: %s at remote rank %s",
                         path, p_remote_rank)
            _ = handshake(path, p_remote_rank)

    def register_kv_caches(self, kv_caches: dict[str, torch.Tensor]):
        """Register the KV Cache data in nixl."""

        _, first_kv_cache = next(iter(kv_caches.items()))
        kv_elem_size = first_kv_cache.element_size()

        # TODO(tms): Find a more robust way to detect and handle MLA
        self.use_mla = len(first_kv_cache.shape) == 3
        # NOTE (NickLucche) To move blocks efficiently with NIXL, the expected
        # KV memory layout is HND, as opposed to the default NHD. Note that it
        # will only affects the strides. For MLA instead, we make require no
        # such thing and resort to the standard layout.
        if self.use_mla:
            # MLA case.
            self.num_blocks = first_kv_cache.shape[0]
            block_rank = 2  # [block_size, latent_dim]
            block_shape = first_kv_cache.shape[-block_rank:]
            block_size, kv_latent_dim = block_shape
            self.slot_size_bytes = kv_elem_size * kv_latent_dim
        else:
            # [2 (k and v), num_blocks, block_size, kv_heads, head_dim]
            self.num_blocks = first_kv_cache.shape[1]
            block_rank = 3  # [block_size, kv_heads, head_dim]
            block_shape = first_kv_cache.shape[-block_rank:]
            block_size, n_kv_heads, head_dim = block_shape
            # head size in bytes.
            self.slot_size_bytes = kv_elem_size * n_kv_heads * head_dim
        assert block_size == self.block_size
        # TODO(tms): self.block_len needs to be per-layer for sliding window,
        # hybrid attn, etc
        # block size in bytes
        self.block_len = kv_elem_size * math.prod(block_shape)

        logger.debug("Registering KV_Caches. use_mla: %s, shape %s",
                     self.use_mla, first_kv_cache.shape)
        logger.debug("num_blocks: %s, block_shape: %s", self.num_blocks,
                     block_shape)
        logger.debug("Per layer kv cache size: %s", first_kv_cache.shape)
        self.dst_num_blocks[self.engine_id] = self.num_blocks
        self.kv_caches = kv_caches
        kv_caches_base_addr = []
        caches_data = []

        # Note(tms): I modified this from the original region setup code.
        # K and V are now in different regions. Advantage is that we can
        # elegantly support MLA and any cases where the K and V tensors
        # are non-contiguous (it's not locally guaranteed that they will be)
        # Disadvantage is that the encoded NixlAgentMetadata is now larger
        # (roughly 8KB vs 5KB).
        for cache_or_caches in kv_caches.values():
            # Normalize to always be a list of caches
            cache_list = [cache_or_caches] if self.use_mla else cache_or_caches
            for cache in cache_list:
                base_addr = cache.data_ptr()
                region_len = self.num_blocks * self.block_len
                caches_data.append(
                    (base_addr, region_len, cache.device.index, ""))
                kv_caches_base_addr.append(base_addr)
        self.kv_caches_base_addr[self.engine_id] = kv_caches_base_addr
        self.num_regions = len(caches_data)
        self.num_layers = len(self.kv_caches.keys())

        # TODO(mgoin): remove this once we have hybrid memory allocator
        # Optimization for models with local attention (Llama 4)
        if self.vllm_config.model_config.hf_config.model_type == "llama4":
            from transformers import Llama4TextConfig
            assert isinstance(self.vllm_config.model_config.hf_text_config,
                              Llama4TextConfig)
            llama4_config = self.vllm_config.model_config.hf_text_config
            no_rope_layers = llama4_config.no_rope_layers
            chunk_size = llama4_config.attention_chunk_size
            chunk_block_size = math.ceil(chunk_size / self.block_size)
            for layer_idx in range(self.num_layers):
                # no_rope_layers[layer_idx] == 0 means NoPE (global)
                # Any other value means RoPE (local chunked)
                is_local_attention = no_rope_layers[layer_idx] != 0
                block_window = chunk_block_size if is_local_attention else None
                self.block_window_per_layer.append(block_window)
            logger.debug("Llama 4 block window per layer mapping: %s",
                         self.block_window_per_layer)
            assert len(self.block_window_per_layer) == self.num_layers

        descs = self.nixl_wrapper.get_reg_descs(caches_data, "VRAM")
        logger.debug("Registering descs: %s", caches_data)
        self.nixl_wrapper.register_memory(descs)
        logger.debug("Done registering descs")
        self._registered_descs.append(descs)

        # Register local/src descr for NIXL xfer.
        blocks_data = []
        for base_addr in self.kv_caches_base_addr[self.engine_id]:
            # NOTE With heter-TP, more blocks are prepared than what are
            # needed as self.num_blocks >= nixl_agent_meta.num_blocks. We
            # could create fewer, but then _get_block_descs_ids needs to
            # select agent_meta.num_blocks instead of self.num_blocks for
            # local descr, and that makes handling regular flow less clean.
            for block_id in range(self.num_blocks):
                block_offset = block_id * self.block_len
                addr = base_addr + block_offset
                # (addr, len, device id)
                blocks_data.append((addr, self.block_len, self.tp_rank))
        logger.debug("Created %s blocks for src engine %s and rank %s",
                     len(blocks_data), self.engine_id, self.tp_rank)

        descs = self.nixl_wrapper.get_xfer_descs(blocks_data, "VRAM")
        # NIXL_INIT_AGENT to be used for preparations of local descs.
        self.src_xfer_side_handle = self.nixl_wrapper.prep_xfer_dlist(
            "NIXL_INIT_AGENT", descs)

        # After KV Caches registered, listen for new connections.
        metadata = NixlAgentMetadata(
            engine_id=self.engine_id,
            agent_metadata=self.nixl_wrapper.get_agent_metadata(),
            kv_caches_base_addr=self.kv_caches_base_addr[self.engine_id],
            num_blocks=self.num_blocks,
            tp_size=self.world_size,
            block_len=self.block_len)
        ready_event = threading.Event()
        self._nixl_handshake_listener_t = threading.Thread(
            target=self._nixl_handshake_listener,
            args=(metadata, ready_event, self.side_channel_port, self.tp_rank),
            daemon=True,
            name="nixl_handshake_listener")
        self._nixl_handshake_listener_t.start()
        ready_event.wait()

    def add_remote_agent(self,
                         nixl_agent_meta: NixlAgentMetadata,
                         remote_tp_rank: int = 0):
        """
        Add the remote NIXL agent and prepare the descriptors for reading cache
        blocks from remote.

        In particular, handle both homogeneous and heterogeneous TP. The former
        requires local rank_i to read from remote rank_i. 
        The latter, assuming D.world_size > P.world_size, requires that two or 
        more local TP worker share the xfer from a single TP worker.

        Here's an example:

        rank_offset     p_remote_tp_rank
        (kv split no)    
        --------------------------------
            0                 0      Worker0  ---- 1st half of KV ----> Worker0  [ KV Cache ]
                                                                        /
            1                 0      Worker1  ---- 2nd half of KV -----/

            0                 1      Worker2  ---- 1st half of KV ----> Worker1  [ KV Cache ]
                                                                        /
            1                 1      Worker3  ---- 2nd half of KV -----/


                                Decoder TP workers                     Prefix TP workers
                                  (world_size=4)                         (world_size=2)
                                                 tp_ratio = 4 // 2 = 2                  
                                
        Considering the KV Caches, if P-Worker_i has cache size [2, num_blocksP, kv_heads, block_size, head_dim]  
        then D-Worker_j has [2, num_blocksD, kv_heads//tp_ratio, block_size, head_dim]. Mind the "HND" layout format.
        Assuming num_blocksD >= num_blocksP, D-Worker0 reads from P-Worker0 by preparing the kv_heads//tp_ratio 
        first heads from all the slots of all the blocks. D-Worker1 will do the same, but reading the second split
        along the kv_heads dimension, and so forth until "tp_ratio" D TP workers have pulled from P-Worker0.   
        
        Note that the above will also hold true for the homogeneous TP case, where tp_ratio evaluates to 1.

        Regarding MLA case, the cache is replicated across TP workers so the rank_offset will just always be 0
        so that the whole cache is shared by "tp_ratio" D TP workers.
        """ # noqa: E501
        engine_id = nixl_agent_meta.engine_id
        # TODO re-evaluate refreshing for scaling/recovery
        if remote_tp_rank in self._remote_agents.get(engine_id, ()):
            return

        if engine_id in self._tp_size:
            assert self._tp_size[engine_id] == nixl_agent_meta.tp_size
        else:
            self._tp_size[engine_id] = nixl_agent_meta.tp_size
        self._remote_agents[engine_id][
            remote_tp_rank] = self.nixl_wrapper.add_remote_agent(
                nixl_agent_meta.agent_metadata)

        # Number of D TP workers reading from a single P TP worker. This is
        # 1 when P and D `--tensor-parallel-size` match.
        assert self._tp_size[self.engine_id] % self._tp_size[engine_id] == 0, \
        "Local TP size must be divisible by remote TP size."
        tp_ratio = self._tp_size[self.engine_id] // self._tp_size[engine_id]
        assert tp_ratio > 0, "Decode TP cannot be smaller than"
        " prefill TP"
        if self.use_mla:
            # With MLA the only difference is in the number of blocks.
            remote_block_size = nixl_agent_meta.block_len / (
                self.slot_size_bytes)
            assert self.block_len == nixl_agent_meta.block_len
        else:
            remote_block_size = nixl_agent_meta.block_len / (
                self.slot_size_bytes * tp_ratio)

            assert nixl_agent_meta.block_len == self.block_len * tp_ratio, \
            "Remote P worker KV layer cache must be of shape [2, N, \
            local_kv_heads*tp_ratio, block_size, head_dim] and same dtype."

        assert self.block_size == remote_block_size, "Remote P worker with \
        different block size is not supported"

        assert self.num_blocks >= nixl_agent_meta.num_blocks

        # Create dst descs and xfer side handles. TP workers have same #blocks.
        if engine_id in self.dst_num_blocks:
            assert self.dst_num_blocks[engine_id] == nixl_agent_meta.num_blocks
        else:
            self.dst_num_blocks[engine_id] = nixl_agent_meta.num_blocks

        blocks_data = []
        # With homogeneous TP, D pulls the whole kv cache from corresponding
        # rank. With heterogeneous TP, prepare the descriptors by splitting the
        # P KV cache along kv_head dim, of D worker's kv_head size (D>P).
        # Eg. PTP1 DTP2 => P0 KV:[block0-KV_0 | block0-KV_1..].
        p_remote_tp_rank = self.tp_rank // tp_ratio
        # Only register the remote's descriptors if current rank pulls from it.
        if p_remote_tp_rank == remote_tp_rank:
            self.kv_caches_base_addr[
                engine_id] = nixl_agent_meta.kv_caches_base_addr
            rank_offset = self.tp_rank % tp_ratio * self.block_len \
                if not self.use_mla else 0
            # Register all remote blocks, but only the corresponding kv heads.
            for base_addr in nixl_agent_meta.kv_caches_base_addr:
                for block_id in range(nixl_agent_meta.num_blocks):
                    block_offset = block_id * nixl_agent_meta.block_len
                    # For each block, grab the heads chunk belonging to rank_i
                    # of size remote_nheads // tp_ratio, which correspond to
                    # self.block_len == remote_block_len//tp_ratio bytes.
                    addr = base_addr + block_offset + rank_offset
                    # (addr, len, device id)
                    blocks_data.append((addr, self.block_len, remote_tp_rank))
            logger.debug(
                "Created %s blocks for dst engine %s with remote rank %s and " \
                "local rank %s",
                len(blocks_data), engine_id, remote_tp_rank, self.tp_rank)

            # Register with NIXL.
            descs = self.nixl_wrapper.get_xfer_descs(blocks_data, "VRAM")
            self.dst_xfer_side_handles[
                engine_id] = self.nixl_wrapper.prep_xfer_dlist(
                    self._remote_agents[engine_id][remote_tp_rank], descs)

    def get_finished(self) -> tuple[set[str], set[str]]:
        """
        Get requests that are done sending or recving.

        In TP>1 setup, each rank exchanges KVs with its counterpart
        ranks independently. get_finished() runs in a worker creates
        the done_sending and done_recving sets that are sent to the
        scheduler via ModelRunnerOutput by Rank 0. To ensure trnxs
        are done before adding to finished, Ranks 1 to N-1 communicate
        to Rank 0 once their transaction is done + Rank 0 returns
        finished sets to Scheduler only once all ranks are done.
        """
        done_sending = self._get_new_notifs()
        done_recving = self._pop_done_transfers(self._recving_transfers)
        if len(done_sending) > 0 or len(done_recving) > 0:
            logger.debug(
                "Rank %s, get_finished: %s requests done sending "
                "and %s requests done recving", self.tp_rank,
                len(done_sending), len(done_recving))

        if self.world_size == 1:
            return done_sending, done_recving

        # Rank 0: get finished from all other ranks.
        if self.tp_rank == 0:
            for req_id in done_sending:
                self._done_sending_count[req_id] += 1
            for req_id in done_recving:
                self._done_recving_count[req_id] += 1

            # Keep track of how many other ranks have finished.
            other_ranks_finished_ids: list[str] = []
            for i in range(1, self.world_size):
                other_ranks_finished_ids.extend(
                    self.tp_group.recv_object(src=i))
            for req_id in other_ranks_finished_ids:
                if (req_id in self._done_recving_count
                        or req_id in self._recving_transfers):
                    self._done_recving_count[req_id] += 1
                else:
                    self._done_sending_count[req_id] += 1

            # Return ids that finished on all ranks to the scheduler.
            all_done_recving: set[str] = set()
            for req_id in list(self._done_recving_count.keys()):
                if self._done_recving_count[req_id] == self.world_size:
                    del self._done_recving_count[req_id]
                    all_done_recving.add(req_id)

            all_done_sending: set[str] = set()
            for req_id in list(self._done_sending_count.keys()):
                if self._done_sending_count[req_id] == self.world_size:
                    del self._done_sending_count[req_id]
                    all_done_sending.add(req_id)

            return all_done_sending, all_done_recving

        # Ranks 1 to N-1: send finished ids to Rank 0.
        else:
            finished_req_ids = list(done_recving.union(done_sending))
            self.tp_group.send_object(finished_req_ids, dst=0)

            # Unused as only Rank 0 results are sent to scheduler.
            return done_sending, done_recving

    def _get_new_notifs(self) -> set[str]:
        """
        Get req_ids which got a remote xfer message. When multiple consumers
        are reading from the same producer (heterogeneous TP scenario), wait
        for all consumers to be done pulling.
        """
        notified_req_ids: set[str] = set()
        for notifs in self.nixl_wrapper.get_new_notifs().values():
            for notif in notifs:
                req_id, tp_ratio = notif.decode("utf-8").rsplit(":", 1)
                self.consumer_notification_counts_by_req[req_id] += 1
                # Wait all consumers (D) to be done reading before freeing.
                if self.consumer_notification_counts_by_req[req_id] == int(
                        tp_ratio):
                    notified_req_ids.add(req_id)
                    del self.consumer_notification_counts_by_req[req_id]
        return notified_req_ids

    def _pop_done_transfers(
            self, transfers: dict[str, list[tuple[int, float]]]) -> set[str]:
        """
        Pop completed xfers by checking for DONE state.
        Args:
            transfers: dict of req_id -> list[running_xfer]
        Returns:
            set of req_ids that have all done xfers
        """
        done_req_ids: set[str] = set()
        for req_id, handles in list(transfers.items()):
            for handle, xfer_stime in handles:
                xfer_state = self.nixl_wrapper.check_xfer_state(handle)
                if xfer_state == "DONE":
                    self.nixl_wrapper.release_xfer_handle(handle)
                    done_req_ids.add(req_id)
                    del transfers[req_id]
                elif xfer_state == "PROC":
                    continue
                else:
                    raise RuntimeError("Transfer failed with state %s",
                                       xfer_state)
        return done_req_ids

    def start_load_kv(self, metadata: NixlConnectorMetadata):
        """
        Start loading by triggering non-blocking nixl_xfer.
        We check for these trnxs to complete in each step().
        """
        for req_id, meta in metadata.requests.items():
            logger.debug(
                "start_load_kv for request %s from remote engine %s. "
                "Num local_block_ids: %s. Num remote_block_ids: %s. ", req_id,
                meta.remote_engine_id, len(meta.local_block_ids),
                len(meta.remote_block_ids))
            self._read_blocks(
                request_id=req_id,
                dst_engine_id=meta.remote_engine_id,
                local_block_ids=meta.local_block_ids,
                remote_block_ids=meta.remote_block_ids,
                remote_host=meta.remote_host,
                remote_port=meta.remote_port,
            )

    def _read_blocks(
        self,
        local_block_ids: list[int],
        remote_block_ids: list[int],
        remote_host: str,
        remote_port: int,
        dst_engine_id: str,
        request_id: str,
    ):
        # NOTE(rob): this takes ~2s. We need to get this off the hotpath.
        if dst_engine_id not in self._remote_agents:
            self._nixl_handshake(remote_host, remote_port)

        # NOTE(rob): having the staging blocks be on the READER side is
        # not going to work well (since we will have to call rearrange tensors).
        # after we detect the txn is complete (which means we cannot make the
        # read trxn async easily). If we want to make "READ" happen cleanly,
        # then we will need to have the staging blocks on the remote side.

        # NOTE(rob): according to nvidia the staging blocks are used to
        # saturate IB with heterogeneous TP sizes. We should remove the staging
        # blocks until we are ready.

        # Number of D TP workers that will read from dst P. Propagate tp_ratio
        # on notification so that dst worker can wait before freeing blocks.
        tp_ratio = self._tp_size[
            self.engine_id] // self._tp_size[dst_engine_id]
        notif_id = f"{request_id}:{tp_ratio}".encode()

        # Full prefix cache hit: do not need to read remote blocks,
        # just notify P worker that we have the blocks we need.
        num_local_blocks = len(local_block_ids)
        if num_local_blocks == 0:
<<<<<<< HEAD
            self.nixl_wrapper.send_notif(self._remote_agents[dst_engine_id],
                                         notif_msg=request_id.encode("utf-8"))
=======
            remote_rank = self.tp_rank // tp_ratio
            agent_name = self._remote_agents[dst_engine_id][remote_rank]
            self.nixl_wrapper.send_notif(agent_name, notif_msg=notif_id)
>>>>>>> b2fac671
            return

        # Partial prefix cache hit: just read uncomputed blocks.
        num_remote_blocks = len(remote_block_ids)
        assert num_local_blocks <= num_remote_blocks
        if num_local_blocks < num_remote_blocks:
            remote_block_ids = remote_block_ids[-num_local_blocks:]

        # Get side handles.
        local_xfer_side_handle = self.src_xfer_side_handle
        remote_xfer_side_handle = self.dst_xfer_side_handles[dst_engine_id]

        # NOTE (nicolo) With homogeneous TP, each TP worker loads KV from
        # corresponding rank. With heterogeneous TP, fixing D>P, the D tp
        # workers will issue xfers to parts of the P worker remote kv caches.

        # Get descs ids.
        local_block_descs_ids: list[int] = []
        remote_block_descs_ids: list[int] = []
        if not self.block_window_per_layer:
            # Default case: assume global attention
            remote_block_descs_ids = self._get_block_descs_ids(
                dst_engine_id, remote_block_ids)
            local_block_descs_ids = self._get_block_descs_ids(
                self.engine_id, local_block_ids)
        else:
            # TODO(mgoin): remove this once we have hybrid memory allocator
            # Optimization for models with local attention (Llama 4)
            for layer_idx, block_window in enumerate(
                    self.block_window_per_layer):
                # For each layer:
                if block_window is None:
                    # If not chunked, we just use the
                    # full block lists (global attention)
                    layer_local_block_ids = local_block_ids
                    layer_remote_block_ids = remote_block_ids
                else:
                    # If chunked, get the last block_window blocks
                    layer_local_block_ids = local_block_ids[-block_window:]
                    layer_remote_block_ids = remote_block_ids[-block_window:]

                # Get descs ids for the layer.
                layer_local_desc_ids = self._get_block_descs_ids(
                    self.engine_id, layer_local_block_ids, layer_idx)
                layer_remote_desc_ids = self._get_block_descs_ids(
                    dst_engine_id, layer_remote_block_ids, layer_idx)

                local_block_descs_ids.extend(layer_local_desc_ids)
                remote_block_descs_ids.extend(layer_remote_desc_ids)

        assert len(local_block_descs_ids) == len(remote_block_descs_ids)

        # Prepare transfer with Nixl.
        handle = self.nixl_wrapper.make_prepped_xfer(
            "READ",
            local_xfer_side_handle,
            local_block_descs_ids,
            remote_xfer_side_handle,
            remote_block_descs_ids,
            notif_msg=notif_id,
        )

        # Begin async xfer.
        self.nixl_wrapper.transfer(handle)

        # Use handle to check completion in future step().
        # TODO (NickLucche) surface xfer elapsed time
        self._recving_transfers[request_id].append(
            (handle, time.perf_counter()))

    def _get_block_descs_ids(self,
                             engine_id: str,
                             block_ids: list[int],
                             layer_idx: Optional[int] = None) -> list[int]:
        """
        Get the descs ids for a set of block ids.
        If layer_idx is provided, we use the region_ids for the given layer.
        Otherwise, we use all regions.
        """
        if layer_idx is None:
            region_ids = range(self.num_regions)
        else:
            assert layer_idx < self.num_layers
            if self.num_layers < self.num_regions:
                # If we have more regions than layers, we assume that
                # the regions are organized as [K0, V0, K1, V1, ...]
                # and we select K_i and V_i
                assert 2 * self.num_layers == self.num_regions
                region_ids = range(2 * layer_idx, 2 * layer_idx + 2)
            else:
                # Otherwise, we assume we have MLA and select i-th layer
                assert self.num_layers == self.num_regions
                region_ids = range(layer_idx, layer_idx + 1)

        num_blocks = self.dst_num_blocks[engine_id]

        # Compute the desc ids for each block.
        descs_ids: list[int] = []
        for reg_id in region_ids:
            for block_id in block_ids:
                descs_ids.append(reg_id * num_blocks + block_id)
        return descs_ids


@contextlib.contextmanager
def zmq_ctx(socket_type: Any, addr: str) -> Iterator[zmq.Socket]:
    """Context manager for a ZMQ socket"""

    if socket_type not in (zmq.ROUTER, zmq.REQ):
        raise ValueError(f"Unexpected socket type: {socket_type}")

    ctx: Optional[zmq.Context] = None
    try:
        ctx = zmq.Context()  # type: ignore[attr-defined]
        yield make_zmq_socket(ctx=ctx,
                              path=addr,
                              socket_type=socket_type,
                              bind=socket_type == zmq.ROUTER)
    finally:
        if ctx is not None:
            ctx.destroy(linger=0)<|MERGE_RESOLUTION|>--- conflicted
+++ resolved
@@ -647,26 +647,26 @@
 
         # Number of D TP workers reading from a single P TP worker. This is
         # 1 when P and D `--tensor-parallel-size` match.
-        assert self._tp_size[self.engine_id] % self._tp_size[engine_id] == 0, \
-        "Local TP size must be divisible by remote TP size."
+        assert self._tp_size[self.engine_id] % self._tp_size[engine_id] == 0, (
+            "Local TP size must be divisible by remote TP size.")
         tp_ratio = self._tp_size[self.engine_id] // self._tp_size[engine_id]
-        assert tp_ratio > 0, "Decode TP cannot be smaller than"
-        " prefill TP"
+        assert tp_ratio > 0, "Decode TP cannot be smaller than prefill TP"
         if self.use_mla:
             # With MLA the only difference is in the number of blocks.
-            remote_block_size = nixl_agent_meta.block_len / (
+            remote_block_size = nixl_agent_meta.block_len // (
                 self.slot_size_bytes)
             assert self.block_len == nixl_agent_meta.block_len
         else:
-            remote_block_size = nixl_agent_meta.block_len / (
+            remote_block_size = nixl_agent_meta.block_len // (
                 self.slot_size_bytes * tp_ratio)
 
-            assert nixl_agent_meta.block_len == self.block_len * tp_ratio, \
-            "Remote P worker KV layer cache must be of shape [2, N, \
-            local_kv_heads*tp_ratio, block_size, head_dim] and same dtype."
-
-        assert self.block_size == remote_block_size, "Remote P worker with \
-        different block size is not supported"
+            assert nixl_agent_meta.block_len == self.block_len * tp_ratio, (
+                "Remote P worker KV layer cache must be of shape [2, N, "
+                "local_kv_heads*tp_ratio, block_size, head_dim] and same dtype."
+            )
+
+        assert self.block_size == remote_block_size, "Remote P worker with "
+        "different block size is not supported"
 
         assert self.num_blocks >= nixl_agent_meta.num_blocks
 
@@ -699,9 +699,9 @@
                     # (addr, len, device id)
                     blocks_data.append((addr, self.block_len, remote_tp_rank))
             logger.debug(
-                "Created %s blocks for dst engine %s with remote rank %s and " \
-                "local rank %s",
-                len(blocks_data), engine_id, remote_tp_rank, self.tp_rank)
+                "Created %s blocks for dst engine %s with remote rank %s and "
+                "local rank %s", len(blocks_data), engine_id, remote_tp_rank,
+                self.tp_rank)
 
             # Register with NIXL.
             descs = self.nixl_wrapper.get_xfer_descs(blocks_data, "VRAM")
@@ -869,14 +869,9 @@
         # just notify P worker that we have the blocks we need.
         num_local_blocks = len(local_block_ids)
         if num_local_blocks == 0:
-<<<<<<< HEAD
-            self.nixl_wrapper.send_notif(self._remote_agents[dst_engine_id],
-                                         notif_msg=request_id.encode("utf-8"))
-=======
             remote_rank = self.tp_rank // tp_ratio
             agent_name = self._remote_agents[dst_engine_id][remote_rank]
             self.nixl_wrapper.send_notif(agent_name, notif_msg=notif_id)
->>>>>>> b2fac671
             return
 
         # Partial prefix cache hit: just read uncomputed blocks.
