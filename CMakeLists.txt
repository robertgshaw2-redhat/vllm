--- conflicted
+++ resolved
@@ -301,18 +301,13 @@
   # CUDA 12.0 or later (and only work on Hopper, 9.0a for now).
   cuda_archs_loose_intersection(SCALED_MM_3X_ARCHS "9.0a" "${CUDA_ARCHS}")
   if(${CMAKE_CUDA_COMPILER_VERSION} VERSION_GREATER 12.0 AND SCALED_MM_3X_ARCHS)
-<<<<<<< HEAD
-    set(SRCS
-        "csrc/quantization/cutlass_w8a8/scaled_mm_c3x.cu"
-        "csrc/quantization/cutlass_w8a8/grouped_mm_c3x.cu")
-=======
     set(SRCS 
        "csrc/quantization/cutlass_w8a8/scaled_mm_c3x.cu"
        "csrc/quantization/cutlass_w8a8/c3x/scaled_mm_sm90_fp8.cu"
        "csrc/quantization/cutlass_w8a8/c3x/scaled_mm_sm90_int8.cu"
        "csrc/quantization/cutlass_w8a8/c3x/scaled_mm_azp_sm90_int8.cu"
-       "csrc/quantization/cutlass_w8a8/c3x/scaled_mm_blockwise_sm90_fp8.cu")
->>>>>>> e38be640
+       "csrc/quantization/cutlass_w8a8/c3x/scaled_mm_blockwise_sm90_fp8.cu"
+       "csrc/quantization/cutlass_w8a8/grouped_mm_c3x.cu")
     set_gencode_flags_for_srcs(
       SRCS "${SRCS}"
       CUDA_ARCHS "${SCALED_MM_3X_ARCHS}")
